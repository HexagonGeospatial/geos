#################################################################################
#
# GEOS C library build configuration for CMake build system
#
# Copyright (C) 2009 Mateusz Loskot <mateusz@loskot.net>
#
# This is free software; you can redistribute and/or modify it under
# the terms of the GNU Lesser General Public Licence as published
# by the Free Software Foundation. 
# See the COPYING file for more information.
#
#################################################################################

if(WIN32)
    add_definitions("-DGEOS_DLL_EXPORT=1")
endif()

set(geos_c_SOURCES
  geos_c.cpp
  geos_ts_c.cpp)

file(GLOB geos_capi_HEADERS ${CMAKE_BINARY_DIR}/capi/*.h) # fix source_group issue

if(NOT GEOS_ENABLE_MACOSX_FRAMEWORK) 
  # if building OS X framework, CAPI built into C++ library 
  add_library(geos_c SHARED ${geos_c_SOURCES}) 

  target_link_libraries(geos_c geos-static)

  # TODO: Enable SOVERSION property
  set_target_properties(geos_c
    PROPERTIES
    VERSION ${CAPI_VERSION}
    CLEAN_DIRECT_OUTPUT 1)

<<<<<<< HEAD
=======
if(APPLE) 
  set_target_properties(geos PROPERTIES 
  BUILD_WITH_INSTALL_RPATH TRUE 
  INSTALL_NAME_DIR "${CMAKE_INSTALL_PREFIX}") 
endif() 
endif() 

>>>>>>> 7be6c36b
#################################################################################
# Installation
#################################################################################

if(APPLE AND GEOS_ENABLE_MACOSX_FRAMEWORK)
  install(FILES ${CMAKE_CURRENT_BINARY_DIR}/geos_c.h
    DESTINATION GEOS.framework/Versions/${VERSION_MAJOR}/Headers)
  install(CODE "execute_process(COMMAND sed -E -i \"\" \"s,# *include[[:space:]]+<geos/,#include <GEOS/,g\" \"$ENV{DESTDIR}${CMAKE_INSTALL_PREFIX}/GEOS.framework/Versions/${VERSION_MAJOR}/Headers/geos_c.h\")")
else()
  install(FILES ${CMAKE_CURRENT_BINARY_DIR}/geos_c.h
    DESTINATION include)
endif()

if(NOT GEOS_ENABLE_MACOSX_FRAMEWORK) 
  install(TARGETS geos_c
    RUNTIME DESTINATION bin
    LIBRARY DESTINATION lib
    ARCHIVE DESTINATION lib)
endif()

#################################################################################
# Group source files for IDE source explorers (e.g. Visual Studio)
#################################################################################

source_group("Header Files" FILES ${geos_capi_HEADERS})<|MERGE_RESOLUTION|>--- conflicted
+++ resolved
@@ -1,4 +1,5 @@
 #################################################################################
+# $Id$
 #
 # GEOS C library build configuration for CMake build system
 #
@@ -21,7 +22,7 @@
 
 file(GLOB geos_capi_HEADERS ${CMAKE_BINARY_DIR}/capi/*.h) # fix source_group issue
 
-if(NOT GEOS_ENABLE_MACOSX_FRAMEWORK) 
+if(NOT APPLE AND NOT GEOS_ENABLE_MACOSX_FRAMEWORK) 
   # if building OS X framework, CAPI built into C++ library 
   add_library(geos_c SHARED ${geos_c_SOURCES}) 
 
@@ -33,8 +34,6 @@
     VERSION ${CAPI_VERSION}
     CLEAN_DIRECT_OUTPUT 1)
 
-<<<<<<< HEAD
-=======
 if(APPLE) 
   set_target_properties(geos PROPERTIES 
   BUILD_WITH_INSTALL_RPATH TRUE 
@@ -42,7 +41,6 @@
 endif() 
 endif() 
 
->>>>>>> 7be6c36b
 #################################################################################
 # Installation
 #################################################################################
@@ -56,7 +54,7 @@
     DESTINATION include)
 endif()
 
-if(NOT GEOS_ENABLE_MACOSX_FRAMEWORK) 
+if(NOT APPLE AND NOT GEOS_ENABLE_MACOSX_FRAMEWORK) 
   install(TARGETS geos_c
     RUNTIME DESTINATION bin
     LIBRARY DESTINATION lib
