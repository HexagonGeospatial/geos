--- conflicted
+++ resolved
@@ -1,9 +1,5 @@
 Changes in 3.6.4
-<<<<<<< HEAD
-2020-XX-XX
-=======
 2019-10-04
->>>>>>> 77b5269a
 
 - Bug fixes / improvements
   - Fix crash in GEOSUnaryUnion with empty LineString
