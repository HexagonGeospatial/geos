#
#
# This file is part of project GEOS (http://trac.osgeo.org/geos/) 
#
prefix=@prefix@
top_srcdir=@top_srcdir@
top_builddir=@top_builddir@

check_PROGRAMS = memleak_mp_prep

LIBS = $(top_builddir)/capi/libgeos_c.la
<<<<<<< HEAD
INCLUDES = -I$(top_builddir)/capi -I$(top_srcdir)/include
=======
INCLUDES = -I$(top_srcdir)/include -I$(top_builddir)/capi
>>>>>>> 7be6c36b

memleak_mp_prep_SOURCES = memleak_mp_prep.c
memleak_mp_prep_LDADD = $(LIBS)
<|MERGE_RESOLUTION|>--- conflicted
+++ resolved
@@ -1,3 +1,4 @@
+# $Id: Makefile.am 2841 2010-01-13 00:48:20Z mloskot $
 #
 #
 # This file is part of project GEOS (http://trac.osgeo.org/geos/) 
@@ -9,11 +10,7 @@
 check_PROGRAMS = memleak_mp_prep
 
 LIBS = $(top_builddir)/capi/libgeos_c.la
-<<<<<<< HEAD
-INCLUDES = -I$(top_builddir)/capi -I$(top_srcdir)/include
-=======
 INCLUDES = -I$(top_srcdir)/include -I$(top_builddir)/capi
->>>>>>> 7be6c36b
 
 memleak_mp_prep_SOURCES = memleak_mp_prep.c
 memleak_mp_prep_LDADD = $(LIBS)
