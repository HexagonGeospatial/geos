dnl
dnl configure.in - autoconf input template to produce ./configure script
dnl
dnl version 2.52 is required for Cygwin libtool support
AC_PREREQ([2.52])

dnl local vars to hold user's preferences --------------------------------
AC_INIT([include/geos.h])
AC_CANONICAL_SYSTEM

AC_CONFIG_MACRO_DIR([macros])

dnl -- JTS_PORT: the version of JTS this release is bound to
JTS_PORT=1.12.0

dnl -- Version info for the CAPI
<<<<<<< HEAD
CAPI_INTERFACE_CURRENT=9
CAPI_INTERFACE_REVISION=0
CAPI_INTERFACE_AGE=8
=======
CAPI_INTERFACE_CURRENT=8
CAPI_INTERFACE_REVISION=3
CAPI_INTERFACE_AGE=7
>>>>>>> 7be6c36b

dnl
dnl -- Release versions / C++ library SONAME will use these
dnl -- encoding ABI break at every release
dnl
VERSION_MAJOR=3
<<<<<<< HEAD
VERSION_MINOR=4
VERSION_PATCH=0dev
=======
VERSION_MINOR=3
VERSION_PATCH=3dev
>>>>>>> 7be6c36b
VERSION="$VERSION_MAJOR.$VERSION_MINOR.$VERSION_PATCH"

dnl CAPI_VERSION_MAJOR=$(($CAPI_INTERFACE_CURRENT-$CAPI_INTERFACE_AGE))
dnl the following should be more portable
CAPI_VERSION_MAJOR=`expr $CAPI_INTERFACE_CURRENT - $CAPI_INTERFACE_AGE`
CAPI_VERSION_MINOR=$CAPI_INTERFACE_AGE
CAPI_VERSION_PATCH=$CAPI_INTERFACE_REVISION
CAPI_VERSION="$CAPI_VERSION_MAJOR.$CAPI_VERSION_MINOR.$CAPI_VERSION_PATCH"

AM_INIT_AUTOMAKE([geos], [$VERSION], [no-define])
AM_MAINTAINER_MODE
AM_CONFIG_HEADER([include/config.h])
AM_CONFIG_HEADER([include/geos/platform.h])
AC_PROG_CC

dnl use libtool ----------------------------------------------------------
AC_LIBTOOL_DLOPEN
AC_LIBTOOL_WIN32_DLL
AC_PROG_LIBTOOL

dnl check for programs ----------------------------------------------------
AC_PROG_CXX
AC_ISC_POSIX
AC_PROG_INSTALL
AC_PROG_MAKE_SET

dnl function checks ------------------------------------------------------
AC_FUNC_CLOSEDIR_VOID
AC_FUNC_MEMCMP
AC_FUNC_STRFTIME
AC_FUNC_VPRINTF
AC_FUNC_ALLOCA
AC_HEADER_DIRENT
AC_HEADER_STDC
AC_CHECK_HEADERS([memory.h])
AC_CHECK_HEADERS([unistd.h])
AC_CHECK_HEADERS([ieeefp.h])
AC_CHECK_HEADERS([sys/file.h])
AC_CHECK_HEADERS([sys/time.h])
AC_CHECK_FUNCS([strchr memcpy gettimeofday])
AC_HEADER_STAT
AC_STRUCT_TM
AC_TYPE_SIZE_T
AC_C_CONST

dnl --------------------------------------------------------------------
dnl - Check for inline and cassert settings
dnl --------------------------------------------------------------------


AC_ARG_ENABLE([inline], [  --disable-inline    Disable inlining],
	[case "${enableval}" in
		yes) enable_inline=true ;;
		no)  enable_inline=false ;;
		*) AC_MSG_ERROR(bad value ${enableval} for --enable-inline);;
	esac],
	[enable_inline=true]
)

AC_ARG_ENABLE([cassert], [  --disable-cassert   Disable assertion checking],
	[case "${enableval}" in
		yes) enable_cassert=true ;;
		no)  enable_cassert=false ;;
		*) AC_MSG_ERROR(bad value ${enableval} for --enable-cassert);;
	esac],
	[enable_cassert=true]
)

AC_ARG_ENABLE([glibcxx-debug], [  --enable-glibcxx-debug    Enable libstdc++ debug mode],
	[case "${enableval}" in
		yes) enable_glibcxx_debug=true ;;
		no)  enable_glibcxx_debug=false ;;
		*) AC_MSG_ERROR(bad value ${enableval} for --enable-glibcxx-debug);;
	esac],
	[enable_glibcxx_debug=false]
)


AC_MSG_CHECKING([if requested to force inline functions])
INLINE_FLAGS=
AC_SUBST(INLINE_FLAGS)
if test x"$enable_inline" = xtrue; then
	INLINE_FLAGS="-DGEOS_INLINE"
	AM_CXXFLAGS="$AM_CXXFLAGS $INLINE_FLAGS"
    AC_MSG_RESULT([yes])
else
    AC_MSG_RESULT([no])
fi

AC_MSG_CHECKING([if requested to enable assert macros])
if test x"$enable_cassert" = xfalse; then
	AM_CXXFLAGS="$AM_CXXFLAGS -DNDEBUG"
    AC_MSG_RESULT([no])
else
    AC_MSG_RESULT([yes])
fi

AC_MSG_CHECKING([if requested libstdc++ debug mode])
if test x"$enable_glibcxx_debug" = xtrue; then
    AM_CXXFLAGS="$AM_CXXFLAGS -D_GLIBCXX_DEBUG=1 -D_GLIBCXX_DEBUG_PEDANTIC=1"
    AC_MSG_RESULT([yes])
else
    AC_MSG_RESULT([no])
fi

dnl --------------------------------------------------------------------
dnl - Append default C++ and C flags 
dnl --------------------------------------------------------------------

dnl In order for AC_LIBTOOL_COMPILER_OPTION to use
dnl the C compiler we need the hack below.
dnl It is likely a bug in the libtool macro file to
dnl require AC_LIBTOOL_LANG_CXX_CONFIG in *addition*
dnl to AC_LANG(CXX) or AC_LANG_PUSH(CXX)/AC_LANG_POP()
dnl 
AC_LIBTOOL_LANG_CXX_CONFIG

# Set default AM_CXXFLAGS and AM_CFLAGS 
# -pedantic: ISO does not support long long
# we add -Wno-long-long to avoid those messages
WARNFLAGS=""
AC_LIBTOOL_COMPILER_OPTION([if $compiler supports -pedantic], [dummy_cv_pedantic], [-pedantic], [], [WARNFLAGS="$WARNFLAGS -pedantic"], [])
AC_LIBTOOL_COMPILER_OPTION([if $compiler supports -Wall], [dummy_cv_wall], [-Wall], [], [WARNFLAGS="$WARNFLAGS -Wall"], [])
AC_LIBTOOL_COMPILER_OPTION([if $compiler supports -ansi], [dummy_cv_ansi], [-ansi], [], [WARNFLAGS="$WARNFLAGS -ansi"], [])
AC_LIBTOOL_COMPILER_OPTION([if $compiler supports -Wno-long-long], [dummy_cv_no_long_long], [-Wno-long-long], [], [WARNFLAGS="$WARNFLAGS -Wno-long-long"], [])

# To make numerical computation more stable, we use --ffloat-store
NUMERICFLAGS=""
AC_LIBTOOL_COMPILER_OPTION([if $compiler supports -ffloat-store], [dummy_cv_ffloat_store], [-ffloat-store], [], [NUMERICFLAGS="$NUMERICFLAGS -ffloat-store"], [])

DEFAULTFLAGS="${WARNFLAGS} ${NUMERICFLAGS}"

AM_CXXFLAGS="${AM_CXXFLAGS} ${DEFAULTFLAGS}"
AM_CFLAGS="${AM_CFLAGS} ${DEFAULTFLAGS}"
AC_SUBST(AM_CXXFLAGS)
AC_SUBST(AM_CFLAGS)

dnl --------------------------------------------------------------------
dnl - Look for finite and/or isfinite macros/functions
dnl --------------------------------------------------------------------

dnl These two tests need the math library or they won't link
dnl on OpenBSD, even if the functions exist.
save_LIBS=$LIBS
LIBS="$LIBS -lm"
AC_CACHE_CHECK([for finite], ac_cv_finite,
 [AC_TRY_LINK([#include <math.h>],
 [double x; int y; y = finite(x);],
 ac_cv_finite=yes,
 ac_cv_finite=no
)])
if test x"$ac_cv_finite" = x"yes"; then
  AC_DEFINE(HAVE_FINITE, [1], [Has finite])
fi

AC_CACHE_CHECK([for isfinite], ac_cv_isfinite,
 [AC_TRY_LINK([#include <math.h>],
 [double x; int y; y = isfinite(x);],
 ac_cv_isfinite=yes,
 ac_cv_isfinite=no
)])
if test x"$ac_cv_isfinite" = x"yes"; then
  AC_DEFINE(HAVE_ISFINITE, [1], [Has isfinite])
fi

dnl --------------------------------------------------------------------
dnl Test for presence of isnan function when using C++ and <cmath>
dnl This is for a particular bug in OS/X where <cmath> drops the definition
dnl of isnan().

AC_LANG_PUSH([C++])
AC_CACHE_CHECK([for isnan], ac_cv_isnan,
 [AC_TRY_LINK([#include <cmath>],
 [double x; int y; y = isnan(x);],
 ac_cv_isnan=yes,
 ac_cv_isnan=no
)])
if test x"$ac_cv_isnan" = x"yes"; then
  AC_DEFINE(HAVE_ISNAN, [1], [Has isnan])
fi
AC_LANG_POP([C++])

dnl --------------------------------------------------------------------

LIBS=$save_LIBS

dnl --------------------------------------------------------------------
dnl - Look for a 64bit integer (do after CFLAGS is set)
dnl --------------------------------------------------------------------

dnl Find a working 64bit integer
PGAC_TYPE_64BIT_INT([int64_t])
if test x"$HAVE_INT64_T_64" = x"no" ; then
  PGAC_TYPE_64BIT_INT([long int])
  if test x"$HAVE_LONG_INT_64" = x"no" ; then
    PGAC_TYPE_64BIT_INT([long long int])
    if test x"$HAVE_LONG_LONG_INT_64" = x"no" ; then
      AC_MSG_WARN([Could not find a working 64bit int type, you may experience weird bugs (undefined behaviour)]);
    fi
  fi
fi



dnl --------------------------------------------------------------------
dnl - check whether python is required for the build
dnl --------------------------------------------------------------------

AC_ARG_ENABLE([python], [  --enable-python    Enable build of python module],
	[case "${enableval}" in
		yes) use_python=true ;;
		no)  use_python=false ;;
		*) AC_MSG_ERROR(bad value ${enableval} for --enable-python) ;;
	esac],
	[use_python=false]
)


dnl --------------------------------------------------------------------
dnl - check whether ruby is required for the build
dnl --------------------------------------------------------------------

AC_ARG_ENABLE([ruby], [  --enable-ruby    Enable build of ruby module],
	[case "${enableval}" in
		yes) use_ruby=true ;;
		no)  use_ruby=false ;;
		*) AC_MSG_ERROR(bad value ${enableval} for --enable-ruby) ;;
	esac],
	[use_ruby=false]
)

dnl --------------------------------------------------------------------
dnl - check whether php is required for the build
dnl --------------------------------------------------------------------

AC_ARG_ENABLE([php], [  --enable-php    Enable build of php module],
	[case "${enableval}" in
		yes) use_php=true ;;
		no)  use_php=false ;;
		*) AC_MSG_ERROR(bad value ${enableval} for --enable-php) ;;
	esac],
	[use_php=false]
)


dnl --------------------------------------------------------------------
dnl - check for swig if python, ruby or php are enabled
dnl --------------------------------------------------------------------

use_swig=false
if test x"$use_python" = xtrue ||
   test x"$use_ruby" = xtrue; then
	AC_PROG_SWIG(1.3.28)
	if test x"$SWIG" != "x"; then
	    SWIG_ENABLE_CXX	
            AC_SUBST(SWIG)           
 
            use_swig=true 
	fi
fi
AM_CONDITIONAL(ENABLE_SWIG, [ test x"$use_swig" = xtrue ])


dnl --------------------------------------------------------------------
dnl - check for python if enabled
dnl --------------------------------------------------------------------

if test x"$use_python" = xtrue; then
	dnl Check for Python 
        AM_PATH_PYTHON	
        SWIG_PYTHON

	if test x"$PYTHON" = "x"; then
		use_python=false
	fi
	
	AC_SUBST(PYTHON)
	AC_SUBST(SWIG_PYTHON_CPPFLAGS)
	AC_SUBST(SWIG_PYTHON_OPT)
fi
AM_CONDITIONAL(ENABLE_PYTHON, [test x"$use_python" = xtrue])


dnl --------------------------------------------------------------------
dnl - check for ruby if enabled
dnl --------------------------------------------------------------------

if test x"$use_ruby" = xtrue; then
	dnl Check for Ruby 
	AC_RUBY_DEVEL

	if test x"$RUBY" = x; then
		use_ruby=false
	fi

fi
AM_CONDITIONAL(ENABLE_RUBY, [ test x"$use_ruby" = xtrue ])

dnl --------------------------------------------------------------------
dnl - check for php if enabled
dnl --------------------------------------------------------------------

if test x"$use_php" = xtrue; then
	dnl Check for PHP 
	AC_PATH_PROG(PHP_CONFIG, php-config)

	if test x"$PHP_CONFIG" = x; then
		AC_MSG_WARN([php-config not found, php support disabled])
		use_php=false
	else

		dnl TODO: check for version, we want PHP5 dev files

		AC_PATH_PROG(PHP, php) dnl for unit testing
		AC_PATH_PROG(PHPUNIT, phpunit) dnl for unit testing
	fi


fi
AM_CONDITIONAL(ENABLE_PHP, [ test x"$use_php" = xtrue ])
AM_CONDITIONAL(HAVE_PHP, [ test x"$PHP" != x ])
AM_CONDITIONAL(HAVE_PHP_UNIT, [ test x"$PHPUNIT" != x ])


dnl --------------------------------------------------------------------
dnl - do operating-system specific things
dnl --------------------------------------------------------------------

AC_MSG_CHECKING([OS-specific settings])

case "${host_os}" in
	*darwin*)
		AC_MSG_RESULT([${host_os}])
		AC_MSG_CHECKING([for OS/X version])
		kernel=`uname -r`

		# "Darwin 9.6.0" is Mac OSX 10.5.6
		# "Darwin 10.x" would presumably be Mac OS X 10.6.x
		case "${kernel}" in
			8.*)
				AC_MSG_RESULT([Mac OS X 10.4 Tiger])
				;;
			9.*)
				AC_MSG_RESULT([Mac OS X 10.5 Leopard])
				;;
			10.*)
dnl				AM_CXXFLAGS="$AM_CXXFLAGS -Wnon-virtual-dtor -Woverloaded-virtual"
				AC_MSG_RESULT([Mac OS X 10.6 Snow Leopard])
				;;
			*)
				AC_MSG_RESULT([Mac OS X (Darwin ${kernel} kernel)])
				;;
		esac
		;;
esac

dnl --------------------------------------------------------------------
dnl - check for boost 
dnl --------------------------------------------------------------------

dnl -- AX_BOOST(1.32)
dnl -- if test "x$ax_cv_boost_unit_test_framework" = "xyes"; then
dnl -- 	use_boost_utf=yes
dnl -- else
dnl -- 	use_boost_utf=no
dnl -- fi
dnl -- AM_CONDITIONAL(ENABLE_BOOST_UTF, [test "x$use_boost_utf" = "xyes"])

dnl things to substitute in output ----------------------------------------
AC_SUBST(VERSION)
AC_SUBST(VERSION_MAJOR)
AC_SUBST(VERSION_MINOR)
AC_SUBST(VERSION_PATCH)
AC_SUBST(INTERFACE_CURRENT)
AC_SUBST(INTERFACE_REVISION)
AC_SUBST(INTERFACE_AGE)
AC_SUBST(JTS_PORT)
AC_SUBST(CAPI_VERSION)
AC_SUBST(CAPI_VERSION_MAJOR)
AC_SUBST(CAPI_VERSION_MINOR)
AC_SUBST(CAPI_VERSION_PATCH)
AC_SUBST(CAPI_INTERFACE_CURRENT)
AC_SUBST(CAPI_INTERFACE_REVISION)
AC_SUBST(CAPI_INTERFACE_AGE)

dnl output stuff ----------------------------------------------------------

AC_OUTPUT([
	Makefile 
	capi/Makefile
	capi/geos_c.h
	doc/Doxyfile
	doc/Makefile
	macros/Makefile
	src/Makefile 
	src/algorithm/Makefile
	src/algorithm/locate/Makefile
	src/algorithm/distance/Makefile
	src/geom/Makefile
	src/geom/prep/Makefile
	src/geom/util/Makefile
	src/geomgraph/Makefile
	src/geomgraph/index/Makefile
	include/Makefile
	include/geos/Makefile
	include/geos/algorithm/Makefile
	include/geos/algorithm/locate/Makefile
	include/geos/algorithm/distance/Makefile
	include/geos/geom/Makefile
	include/geos/geom/prep/Makefile
	include/geos/geom/util/Makefile
	include/geos/geomgraph/Makefile
	include/geos/geomgraph/index/Makefile
	include/geos/index/Makefile
	include/geos/index/bintree/Makefile
	include/geos/index/chain/Makefile
	include/geos/index/intervalrtree/Makefile
	include/geos/index/quadtree/Makefile
	include/geos/index/strtree/Makefile
	include/geos/index/sweepline/Makefile
	include/geos/io/Makefile
	include/geos/linearref/Makefile
	include/geos/noding/Makefile
	include/geos/noding/snapround/Makefile
	include/geos/operation/Makefile
	include/geos/operation/buffer/Makefile
	include/geos/operation/distance/Makefile
	include/geos/operation/linemerge/Makefile
	include/geos/operation/overlay/Makefile
	include/geos/operation/overlay/snap/Makefile
	include/geos/operation/polygonize/Makefile
	include/geos/operation/predicate/Makefile
	include/geos/operation/relate/Makefile
	include/geos/operation/sharedpaths/Makefile
	include/geos/operation/union/Makefile
	include/geos/operation/valid/Makefile
	include/geos/planargraph/Makefile
	include/geos/planargraph/algorithm/Makefile
	include/geos/precision/Makefile
	include/geos/simplify/Makefile
	include/geos/util/Makefile
	include/geos/version.h
	src/index/Makefile
	src/index/bintree/Makefile
	src/index/chain/Makefile
	src/index/intervalrtree/Makefile
	src/index/quadtree/Makefile
	src/index/strtree/Makefile
	src/index/sweepline/Makefile
	src/io/Makefile
	src/linearref/Makefile
	src/noding/Makefile
	src/noding/snapround/Makefile
	src/operation/Makefile
	src/operation/buffer/Makefile
	src/operation/distance/Makefile
	src/operation/linemerge/Makefile
	src/operation/overlay/Makefile
	src/operation/polygonize/Makefile
	src/operation/predicate/Makefile
	src/operation/relate/Makefile
	src/operation/sharedpaths/Makefile
	src/operation/union/Makefile
	src/operation/valid/Makefile
	src/planargraph/Makefile
	src/precision/Makefile
	src/simplify/Makefile
	src/util/Makefile
	swig/geos.i
	swig/Makefile
	swig/python/Makefile
	swig/python/tests/Makefile
	swig/ruby/Makefile
	swig/ruby/test/Makefile
	php/Makefile
	php/test/Makefile
	tests/Makefile
	tests/bigtest/Makefile
	tests/unit/Makefile
	tests/perf/Makefile
	tests/perf/operation/Makefile
	tests/perf/operation/buffer/Makefile
	tests/perf/operation/predicate/Makefile
	tests/perf/capi/Makefile
	tests/xmltester/Makefile
	tests/geostest/Makefile
	tests/thread/Makefile
	tools/Makefile
	tools/geos-config
	])

dnl -- echo "---------------------------------------"
dnl -- echo "Boost UTF: $use_boost_utf"
echo "Swig: $use_swig"
echo "Python bindings: $use_python"
echo "Ruby bindings: $use_ruby"

echo "PHP bindings: $use_php"
if test x"$use_php" = xtrue; then
 echo " PHP: $PHP"
 echo " PHPUNIT: $PHPUNIT"
 if test x"$PHP" = x -o x"$PHPUNIT" = x; then
   AC_MSG_WARN([PHP Unit testing disabled (missing PHP or PHPUNIT)])
 fi
fi

dnl -- echo "---------------------------------------"<|MERGE_RESOLUTION|>--- conflicted
+++ resolved
@@ -1,3 +1,4 @@
+dnl $Id$
 dnl
 dnl configure.in - autoconf input template to produce ./configure script
 dnl
@@ -14,28 +15,17 @@
 JTS_PORT=1.12.0
 
 dnl -- Version info for the CAPI
-<<<<<<< HEAD
-CAPI_INTERFACE_CURRENT=9
-CAPI_INTERFACE_REVISION=0
-CAPI_INTERFACE_AGE=8
-=======
 CAPI_INTERFACE_CURRENT=8
 CAPI_INTERFACE_REVISION=3
 CAPI_INTERFACE_AGE=7
->>>>>>> 7be6c36b
 
 dnl
 dnl -- Release versions / C++ library SONAME will use these
 dnl -- encoding ABI break at every release
 dnl
 VERSION_MAJOR=3
-<<<<<<< HEAD
-VERSION_MINOR=4
-VERSION_PATCH=0dev
-=======
 VERSION_MINOR=3
 VERSION_PATCH=3dev
->>>>>>> 7be6c36b
 VERSION="$VERSION_MAJOR.$VERSION_MINOR.$VERSION_PATCH"
 
 dnl CAPI_VERSION_MAJOR=$(($CAPI_INTERFACE_CURRENT-$CAPI_INTERFACE_AGE))
