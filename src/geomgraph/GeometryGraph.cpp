--- conflicted
+++ resolved
@@ -1,11 +1,11 @@
 /**********************************************************************
+ * $Id$
  *
  * GEOS - Geometry Engine Open Source
- * http://geos.osgeo.org
- *
- * Copyright (C) 2011 Sandro Santilli <strk@keybit.net>
- * Copyright (C) 2005-2006 Refractions Research Inc.
+ * http://geos.refractions.net
+ *
  * Copyright (C) 2001-2002 Vivid Solutions Inc.
+ * Copyright (C) 2005 Refractions Research Inc.
  *
  * This is free software; you can redistribute and/or modify it under
  * the terms of the GNU Lesser General Public Licence as published
@@ -14,7 +14,7 @@
  *
  **********************************************************************
  *
- * Last port: geomgraph/GeometryGraph.java r428 (JTS-1.12+)
+ * Last port: geomgraph/GeometryGraph.java rev. 1.9 (JTS-1.10)
  *
  **********************************************************************/
 
@@ -264,7 +264,7 @@
 		throw;
 	}
 
-	Edge *e=new Edge(coord, Label(argIndex, Location::BOUNDARY, left, right));
+	Edge *e=new Edge(coord,new Label(argIndex,Location::BOUNDARY,left,right));
 	lineEdgeMap[lr]=e;
 	insertEdge(e);
 	insertPoint(argIndex,coord->getAt(0), Location::BOUNDARY);
@@ -303,7 +303,7 @@
 		return;
 	}
 
-	Edge *e=new Edge(coord, Label(argIndex, Location::INTERIOR));
+	Edge *e=new Edge(coord,new Label(argIndex,Location::INTERIOR));
 	lineEdgeMap[line]=e;
 	insertEdge(e);
 
@@ -397,14 +397,14 @@
 	cerr<<"GeometryGraph::insertPoint("<<coord.toString()<<" called"<<endl;
 #endif
 	Node *n=nodes->addNode(coord);
-	Label& lbl = n->getLabel();
-	if ( lbl.isNull() )
+	Label *lbl=n->getLabel();
+	if (lbl==NULL)
 	{
 		n->setLabel(argIndex, onLocation);
 	}
 	else
 	{
-		lbl.setLocation(argIndex, onLocation);
+		lbl->setLocation(argIndex, onLocation);
 	}
 }
 
@@ -415,29 +415,24 @@
  * iff if it is in the boundaries of an odd number of Geometries
  */
 void
-GeometryGraph::insertBoundaryPoint(int argIndex, const Coordinate& coord)
+GeometryGraph::insertBoundaryPoint(int argIndex,const Coordinate& coord)
 {
 	Node *n=nodes->addNode(coord);
-	// nodes always have labels
-	Label& lbl = n->getLabel();
+	Label *lbl=n->getLabel();
 
 	// the new point to insert is on a boundary
 	int boundaryCount=1;
 
 	// determine the current location for the point (if any)
-<<<<<<< HEAD
-	int loc = lbl.getLocation(argIndex,Position::ON);
-=======
   if ( NULL == lbl ) return;
 
 	int loc = lbl->getLocation(argIndex,Position::ON);
->>>>>>> 7be6c36b
 	if (loc==Location::BOUNDARY) boundaryCount++;
 
 	// determine the boundary status of the point according to the
 	// Boundary Determination Rule
 	int newLoc = determineBoundary(boundaryNodeRule, boundaryCount);
-	lbl.setLocation(argIndex,newLoc);
+	lbl->setLocation(argIndex,newLoc);
 }
 
 /*private*/
@@ -448,8 +443,8 @@
 		i!=endIt; ++i)
 	{
 		Edge *e=*i;
-		int eLoc = e->getLabel().getLocation(argIndex);
-		EdgeIntersectionList &eiL = e->eiList;
+		int eLoc=e->getLabel()->getLocation(argIndex);
+		EdgeIntersectionList &eiL=e->eiList;
 		for (EdgeIntersectionList::iterator
 			eiIt=eiL.begin(), eiEnd=eiL.end();
 			eiIt!=eiEnd; ++eiIt)
@@ -546,3 +541,27 @@
 
 } // namespace geos.geomgraph
 } // namespace geos
+
+/**********************************************************************
+ * $Log$
+ * Revision 1.30  2006/06/13 21:40:06  strk
+ * Cleanups and some more debugging lines
+ *
+ * Revision 1.29  2006/06/12 11:29:23  strk
+ * unsigned int => size_t
+ *
+ * Revision 1.28  2006/06/09 07:42:13  strk
+ * * source/geomgraph/GeometryGraph.cpp, source/operation/buffer/OffsetCurveSetBuilder.cpp, source/operation/overlay/OverlayOp.cpp, source/operation/valid/RepeatedPointTester.cpp: Fixed warning after Polygon ring accessor methods changed to work with size_t. Small optimizations in loops.
+ *
+ * Revision 1.27  2006/04/07 09:54:30  strk
+ * Geometry::getNumGeometries() changed to return 'unsigned int'
+ * rather then 'int'
+ *
+ * Revision 1.26  2006/03/29 15:23:49  strk
+ * Moved GeometryGraph inlines from .h to .inl file
+ *
+ * Revision 1.25  2006/03/15 17:16:29  strk
+ * streamlined headers inclusion
+ *
+ **********************************************************************/
+
